use std::collections::{HashSet, VecDeque};
use std::convert::TryFrom;
use std::iter::Iterator;
use std::mem;

use super::{Lexeme, Parser};
use crate::data::{
<<<<<<< HEAD
    ArrayType, Expr, ExprType, FunctionType, Initializer, Keyword, Locatable, Location, Qualifiers,
    Stmt, StorageClass, Symbol, Token, Type,
=======
    ArrayType, FunctionType, Keyword, Locatable, Location, Qualifiers, Stmt, StorageClass, Symbol,
    Token, Type,
>>>>>>> f5581671
};
use crate::utils::warn;

impl<I: Iterator<Item = Lexeme>> Parser<I> {
    /* grammar functions
     * this parser is a top-down, recursive descent parser
     * and uses a modified version of the ANSI C Yacc grammar published at
     * https://www.lysator.liu.se/c/ANSI-C-grammar-y.html.
     * Differences from the original grammar, if present, are noted
     * before each function.
     */

<<<<<<< HEAD
=======
    // TODO: type_name
>>>>>>> f5581671
    /// type_name
    ///     : specifier_qualifier_list
    ///     | specifier_qualifier_list abstract_declarator
    ///     ;
<<<<<<< HEAD
    ///
    /// where specifier_qualifier_list: (type_specifier | type_qualifier)+
    pub fn type_name(
        &mut self,
        keyword: Keyword,
    ) -> Result<Locatable<(Type, Qualifiers)>, Locatable<String>> {
        let (sc, qualifiers, ctype) = self.declaration_specifiers(keyword)?;
        if sc != StorageClass::Auto {
            return Err(Locatable {
                // TODO
                location: self.last_location.as_ref().unwrap().clone(),
                data: "type cannot have a storage class".to_string(),
            });
        }
        let ctype = match self.declarator(true)? {
            None => ctype,
            Some(decl) => {
                let (id, ctype) = decl.parse_type(ctype, &self.last_location.as_ref().unwrap())?;
                if let Some(Locatable {
                    location,
                    data: name,
                }) = id
                {
                    return Err(Locatable {
                        location,
                        data: format!("abstract types cannot have an identifier (got '{}')", name),
                    });
                } else {
                    ctype
                }
            }
        };
        Ok(Locatable {
            location: self.last_location.as_ref().unwrap().clone(),
            data: (ctype, qualifiers),
        })
=======
    pub fn type_name(&mut self) -> Result<Locatable<Type>, Locatable<String>> {
        unimplemented!("need to add specifier_qualifier_list, should be as easy as adding a flag to disallow storage classes");
>>>>>>> f5581671
    }

    /* NOTE: there's some fishiness here. Declarations can have multiple variables,
     * but we typed them as only having one Symbol. Wat do?
     * We push all but one declaration into the 'pending' vector
     * and return the last.
     */
    pub fn declaration(
        &mut self,
        start: Keyword,
    ) -> Option<Result<Locatable<Stmt>, Locatable<String>>> {
        let (sc, qualifiers, ctype) = match self.declaration_specifiers(start) {
            Err(x) => return Some(Err(x)),
            Ok(x) => x,
        };
<<<<<<< HEAD
        if self.match_next(&Token::Semicolon).is_some() {
=======
        while self.match_next(&Token::Semicolon).is_none() {
            // declarator: Result<Declarator, Locatable<String>>
            match self.declarator(false) {
                Ok(Some(decl)) => {
                    let (id, ctype) = decl.parse_type(ctype.clone());
                    let Locatable { location, data } = id.unwrap();
                    self.pending.push_back(Locatable {
                        location,
                        data: Ok(Stmt::Declaration(Symbol {
                            storage_class: sc,
                            qualifiers: qualifiers.clone(),
                            ctype,
                            id: data,
                        })),
                    });
                }
                Ok(None) => panic!(
                    "declarator should never return None when called with allow_abstract: false"
                ),
                Err(err) => {
                    self.pending.push_back(Locatable {
                        location: err.location,
                        data: Err(err.data),
                    });
                }
            }
            if self.match_next(&Token::Comma).is_none() {
                self.expect(Token::Semicolon);
                break;
            }
        }
        // this is empty when we had specifiers without identifiers
        // e.g. `int;`
        self.pending.pop_front().or_else(|| {
>>>>>>> f5581671
            warn(
                "declaration does not declare anything",
                self.next_location(),
            );
            return None;
        }
        loop {
            let decl = self.init_declarator(sc, qualifiers.clone(), ctype.clone());
            self.pending.push_back(decl);
            if self.match_next(&Token::Comma).is_none() {
                self.expect(Token::Semicolon);
                break;
            }
        }
        Some(
            self.pending
                .pop_front()
                .expect("if we entered the loop, there should be at least one declaration"),
        )
    }
    fn init_declarator(
        &mut self,
        sc: StorageClass,
        qualifiers: Qualifiers,
        ctype: Type,
    ) -> Result<Locatable<Stmt>, Locatable<String>> {
        // declarator: Result<Symbol, Locatable<String>>
        let decl = self
            .declarator(false)?
            .expect("declarator should never return None when called with allow_abstract: false");
        let (id, ctype) = decl.parse_type(ctype.clone(), &self.last_location.as_ref().unwrap())?;
        let id = id.expect("declarator should return id when called with allow_abstract: false");
        let symbol = Symbol {
            storage_class: sc,
            qualifiers: qualifiers.clone(),
            ctype,
            id: id.data,
        };
        let init = if let Some(init) = self.initializer() {
            match init? {
                Initializer::CompoundStatement(stmts) => unimplemented!(),
                Initializer::InitializerList(list) => unimplemented!(),
                Initializer::Scalar(expr) => unimplemented!(),
            }
        } else {
            None
        };
        Ok(Locatable {
            data: Stmt::Declaration(Box::new(symbol), init),
            location: id.location,
        })
    }
    /* this is an utter hack
     * NOTE: the reason the return type is so weird (Result<_, Locatable<_>)
     * is because declaration specifiers can never be a statement on their own:
     * the associated location always belongs to the identifier
     *
     * reference grammar:
     * declaration_specifiers
     *  : storage_class_specifier
     *  | storage_class_specifier declaration_specifiers
     *  | type_specifier
     *  | type_specifier declaration_specifiers
     *  | type_qualifier
     *  | type_qualifier declaration_specifiers
     *  ;
     */
    fn declaration_specifiers(
        &mut self,
        start: Keyword,
    ) -> Result<(StorageClass, Qualifiers, Type), Locatable<String>> {
        // TODO: initialization is a mess
        let mut keywords = HashSet::new();
        keywords.insert(start);
        let mut storage_class = StorageClass::try_from(start).ok();
        let mut qualifiers = Qualifiers {
            c_const: start == Keyword::Const,
            volatile: start == Keyword::Volatile,
        };
        let mut ctype = Type::try_from(start).ok();
        let mut signed = if start == Keyword::Signed {
            Some(true)
        } else if start == Keyword::Unsigned {
            Some(false)
        } else {
            None
        };
        let mut errors = vec![];
        // unsigned const int
        while let Some(Token::Keyword(keyword)) = self.peek_token() {
            if !keyword.is_decl_specifier() {
                break;
            }
            let Locatable {
                location,
                data: keyword,
            } = self.next_token().unwrap();
            let keyword = Self::expect_keyword(keyword);
            if keywords.insert(keyword) {
                declaration_specifier(
                    keyword,
                    &mut storage_class,
                    &mut qualifiers,
                    &mut ctype,
                    &mut signed,
                    &mut errors,
                    location,
                );
            } else {
                // duplicate
                // we can guess that they just meant to write it once
                if keyword.is_qualifier()
                    || keyword.is_storage_class()
                    || keyword == Keyword::Signed
                    || keyword == Keyword::Unsigned
                {
                    warn(
                        &format!("duplicate declaration specifier '{}'", keyword),
                        &location,
                    );
                // what is `short short` supposed to be?
                } else if keyword != Keyword::Long {
                    errors.push(Locatable {
                        data: format!("duplicate basic type '{}' in declarator", keyword),
                        location,
                    });
                }
            }
        }
        while errors.len() > 1 {
            let current = errors.pop().unwrap();
            self.pending.push_front(Err(current));
        }
        if !errors.is_empty() {
            return Err(errors.pop().unwrap());
        }
        let ctype = match ctype {
            Some(Type::Char(ref mut s))
            | Some(Type::Short(ref mut s))
            | Some(Type::Int(ref mut s))
            | Some(Type::Long(ref mut s)) => {
                *s = signed.unwrap_or(true);
                ctype.unwrap()
            }
            Some(_) => ctype.unwrap(),
            None => {
                if signed.is_none() {
                    warn(
                        "type specifier missing, defaults to int",
                        self.next_location(),
                    );
                }
                Type::Int(signed.unwrap_or(true))
            }
        };
        Ok((
            storage_class.unwrap_or(StorageClass::Auto),
            qualifiers,
            ctype,
        ))
    }
    /*
     * function parameters
     * reference grammar:
     *
     *  parameter_type_list:
     *        parameter_list
     *      | parameter_list ',' ELIPSIS
     *      ;
     *
     *  parameter_list:
     *        parameter_declaration
     *      | parameter_list ',' parameter_declaration
     *      ;
     *
     *  parameter_declaration:
     *        declaration_specifiers declarator
     *      | declaration_specifiers
     *      | declaration_specifiers abstract_declarator
     *      ;
     *
     */
    fn parameter_type_list(&mut self) -> Result<DeclaratorType, Locatable<String>> {
        self.expect(Token::LeftParen);
        let mut params = vec![];
<<<<<<< HEAD
        let mut errs: VecDeque<Result<_, Locatable<String>>> = VecDeque::new();
=======
        let mut errs = VecDeque::new();
>>>>>>> f5581671
        if self.match_next(&Token::RightParen).is_some() {
            return Ok(DeclaratorType::Function(FunctionDeclarator {
                params,
                varargs: false,
            }));
        }
        loop {
            if let Some(locatable) = self.match_next(&Token::Ellipsis) {
                if params.is_empty() {
                    errs.push_back(Err(Locatable {
                        location: locatable.location,
                        data: "ISO C requires a parameter before '...'".to_string(),
                    }));
                }
                // TODO: have a better error message for `int f(int, ..., int);`
                self.expect(Token::RightParen);
                return Ok(DeclaratorType::Function(FunctionDeclarator {
                    params,
                    varargs: true,
                }));
            }
            let (start, location) = match self.peek_token() {
                Some(Token::Keyword(k)) if k.is_decl_specifier() => {
                    let next = self.next_token().unwrap();
                    (Self::expect_keyword(next.data), next.location)
                }
                _ => {
                    errs.push_back(Err(Locatable {
                        location: self.next_location().clone(),
                        data: "function parameters require types".to_string(),
                    }));
                    (Keyword::Int, self.next_location().clone())
                }
            };
            // TODO: handle errors
            let (sc, quals, param_type) = self.declaration_specifiers(start).unwrap_or((
                Default::default(),
                Default::default(),
                Type::Int(true),
            ));
            // true: allow abstract_declarators
            let declarator = match self.declarator(true) {
                Err(x) => {
                    errs.push_back(Err(x));
                    continue;
                }
                Ok(declarator) => declarator,
            };
            // NOTE: we are more liberal here than gcc or clang,
            // we allow `int f(auto int);`
            if sc != StorageClass::Auto {
                errs.push_back(Err(Locatable {
                    location, // TODO: use the location of 'start',
                    data: format!(
                        "cannot specify storage class '{}' for {}",
                        sc,
                        if let Some(decl) = declarator {
                            if let Some(ref name) = decl.id() {
                                format!("parameter {}", name.data)
                            } else {
                                "unnamed parameter".to_string()
                            }
                        } else {
                            "<parse-error>".to_string()
                        }
                    ),
                }));
            } else if let Some(decl) = declarator {
                let (id, ctype) = decl.parse_type(
                    param_type,
                    &self
                        .last_location
                        .as_ref()
                        .expect("If we see a token, there should be at least one stored locaiton"),
                )?;
                // I will probably regret this in the future
                // default() for String is "",
                // which can never be passed in by the lexer
                // this also makes checking if the parameter is abstract or not easy to check
                let Locatable { location, data } = id.unwrap_or(Locatable {
                    location: self.next_location().clone(),
                    data: Default::default(),
                });
                params.push(Locatable {
                    location,
                    data: Symbol {
                        id: data,
                        ctype,
                        qualifiers: quals,
                        storage_class: StorageClass::Auto,
                    },
                });
            } else {
                // abstract param
                params.push(Locatable {
                    location: self.next_location().clone(),
                    data: Symbol {
                        id: Default::default(),
                        ctype: param_type,
                        qualifiers: quals,
                        storage_class: StorageClass::Auto,
                    },
                });
            }
            if self.match_next(&Token::Comma).is_none() {
                self.expect(Token::RightParen);
                // TODO: handle errors (what should the return type be?)
                //let err = errs.pop_front();
                self.pending.append(&mut errs);
                //err.unwrap_or(
                return Ok(DeclaratorType::Function(FunctionDeclarator {
                    params,
                    varargs: false,
                }));
            }
        }
    }
    /*
     * not in original reference, see comments to next function
     *
     * rewritten grammar:
     *   postfix_type:
     *        '[' ']'
     *      | '[' constant_expr ']'
     *      | '(' ')'
     *      | '(' parameter_type_list ')'
     *      | /* empty */
     *      ;
     */
    fn postfix_type(
        &mut self,
        mut prefix: Option<Declarator>,
    ) -> Result<Option<Declarator>, Locatable<String>> {
        // postfix
        while let Some(data) = self.peek_token() {
            prefix = match data {
                // array
                Token::LeftBracket => {
                    self.expect(Token::LeftBracket);
                    if self.match_next(&Token::RightBracket).is_some() {
                        Some(Declarator {
                            current: DeclaratorType::Array(ArrayType::Unbounded),
                            next: prefix.map(Box::new),
                        })
                    } else {
                        let expr = self.constant_expr()?;
                        self.expect(Token::RightBracket);
                        // TODO: allow any integer type
                        // also TODO: look up the rules for this in the C standard
                        if expr.ctype.is_integral() {
                            Some(Declarator {
                                current: DeclaratorType::Array(ArrayType::Fixed(Box::new(expr))),
                                next: prefix.map(Box::new),
                            })
                        } else {
                            // TODO: parse the rest of the declarator before
                            // complaining about a type mismatch
                            return Err(Locatable {
                                location: expr.location,
                                data: format!(
                                    "size of array has non-integer type '{}'",
                                    expr.ctype
                                ),
                            });
                        }
                    }
                }
                Token::LeftParen => Some(Declarator {
                    current: self.parameter_type_list()?,
                    next: prefix.map(Box::new),
                }),
                _ => break,
            };
        }
        Ok(prefix)
    }
    /*
     * Originally written as follows:
     * direct_declarator
     *  : identifier
     *  | '(' declarator ')'
     *  | direct_declarator '[' ']'
     *  | direct_declarator '[' constant_expr ']'
     *  | direct_declarator '(' ')'
     *  | direct_declarator '(' parameter_type_list ')'
     *  ;
     *
     * Additionally, we combine abstract_declarators, because most of the code is the same.
     * direct_abstract_declarator
     *  : '(' abstract_declarator ')'
     *  | '[' ']'
     *  | '[' constant_expr ']'
     *  | direct_abstract_declarator '[' ']'
     *  | direct_abstract_declarator '[' constant_expr ']'
     *  | '(' ')'
     *  | '(' parameter_type_list ')'
     *  | direct_abstract_declarator '(' ')'
     *  | direct_abstract_declarator '(' parameter_type_list ')'
     *  ;
     *
     * Because we can't handle left-recursion, we rewrite it as follows:
     * direct_abstract_declarator
     *   | identifier postfix_type*
     *   : '(' abstract_declarator ')' postfix_type*
     *   | postfix_type*  /* only for abstract_declarators */
     *   ;
     *
     * postfix_type:
     *   : '[' ']'
     *   | '[' constant_expr ']'
     *   | '(' ')'
     *   | '(' parameter_type_list ')'
     *   ;
     *
     *   How do we tell abstract_declarator and parameter_type_list apart?
     *   parameter_type_list starts with declaration specifiers, abstract_declarator doesn't:
     *   https://stackoverflow.com/questions/56410673/how-should-int-fint-be-parsed
     */
    fn direct_declarator(
        &mut self,
        allow_abstract: bool,
    ) -> Result<Option<Declarator>, Locatable<String>> {
        // we'll pass this to postfix_type in just a second
        // if None, we didn't find an ID
        // should only happen if allow_abstract is true
        let decl: Option<Declarator> = match self.peek_token() {
            Some(Token::Id(_)) => {
                let Locatable { data, location } = self.next_token().unwrap();
                match data {
                    Token::Id(id) => Some(Declarator {
                        current: DeclaratorType::Id(id, location),
                        next: None,
                    }),
                    _ => panic!("peek() should always return the same thing as next()"),
                }
            }
            // handled by postfix_type
            Some(Token::LeftBracket) if allow_abstract => None,
            Some(Token::LeftParen) => {
                // this is the reason we need to save next - otherwise we
                // consume LeftParen without postfix_type ever seeing it
                match self.peek_next_token() {
                    // parameter_type_list, leave it for postfix_type
                    // need to check allow_abstract because we haven't seen an ID at
                    // this point
                    Some(Token::Keyword(k)) if k.is_decl_specifier() && allow_abstract => None,
                    // abstract_declarator - could be an error,
                    // but if so we'll catch it later
                    _ => {
                        // the one we already matched
                        self.expect(Token::LeftParen);
                        let declarator = self.declarator(allow_abstract)?;
                        self.expect(Token::RightParen);
                        declarator
                    }
                }
            }
            _ if allow_abstract => None,
            Some(x) => {
                return Err(Locatable {
                    data: format!("expected identifier or '(', got '{}'", x),
                    location: self.next_location().clone(),
                })
            }
            None => {
                return Err(Locatable {
                    location: self.next_location().clone(),
                    data: "expected identifier or '(', got <end-of-of-file>".to_string(),
                })
            }
        };
        self.postfix_type(decl)
    }
    /* parse everything after declaration specifiers. can be called recursively
     * allow_abstract: whether to require identifiers in declarators.
     * NOTE: whenever allow_abstract is `false`,
     *  either an identifier or an error will be returned.
     * when allow_abstract is `true`, an identifier may or may not be returned.
     * reference grammar:
     *
     *  declarator
     *      : direct_declarator
     *      | pointer declarator
     *      ;
     *
     *  direct_declarator
     *      : identifier
     *      | '(' declarator ')'
     *      | direct_declarator '[' ']'
     *      | direct_declarator '[' constant_expr ']'
     *      | direct_declarator '(' parameter_type_list ')'
     *      | direct_declarator '(' ')'
     *      ;
     *
     *  pointer
     *      : '*' specifier_qualifier_list_opt
     *      | '&'   /* C++ only */
     *      ;
     *
     */
    fn declarator(
        &mut self,
        allow_abstract: bool,
    ) -> Result<Option<Declarator>, Locatable<String>> {
        if let Some(data) = self.peek_token() {
            match data {
                Token::Star => {
                    self.next_token();
                    let mut qualifiers = Qualifiers::NONE;
                    while let Some(Locatable {
                        location,
                        data: Token::Keyword(keyword),
                    }) = self.match_any(&[
                        &Token::Keyword(Keyword::Const),
                        &Token::Keyword(Keyword::Volatile),
                    ]) {
                        if keyword == Keyword::Const {
                            if qualifiers.c_const {
                                warn("duplicate 'const' declaration specifier", &location);
                            } else {
                                qualifiers.c_const = true;
                            }
                        } else if keyword == Keyword::Volatile {
                            if qualifiers.volatile {
                                warn("duplicate 'volatile' declaration specifier", &location);
                            } else {
                                qualifiers.volatile = true;
                            }
                        }
                    }
                    // TODO: this is wrong
                    // const int *i; declares a pointer to const data: the pointer can
                    // be modified but the data cannot.
                    // int *const i; declares a const pointer to data: the data can be
                    // modified but the pointer cannot.
                    // We have this backwards.
                    Ok(Some(Declarator {
                        current: DeclaratorType::Pointer(qualifiers),
                        next: self.declarator(allow_abstract)?.map(Box::new),
                    }))
                }
                _ => self.direct_declarator(allow_abstract),
            }
        } else {
            Err(Locatable {
                location: self.next_location().clone(),
                data: "expected declarator, got <end-of-file>".to_string(),
            })
        }
    }
<<<<<<< HEAD
    /// initializer
    ///     : assignment_expr
    ///     | '{' initializer_list ','? '}'
    ///     ;
    ///
    /// initializer_list
    ///     : initializer
    ///     | initializer_list ',' initializer
    ///     ;
    ///
    /// Rewritten as
    /// initializer: assignment_expr
    ///     | '{' initializer (',' initializer)* ','? '}'
    ///
    /// We also catch function bodies here, which normally aren't allowed in initializers; we
    /// have some custom logic in init_declarator to deal with it
    fn initializer(&mut self) -> Option<Result<Initializer, Locatable<String>>> {
        if self.peek_token() == Some(&Token::LeftBrace) {
            // function body
            match self.compound_statement() {
                Err(err) => Some(Err(err)),
                Ok(stmt) => Some(Ok(Initializer::CompoundStatement(stmt))),
            }
        } else if self.match_next(&Token::Equal).is_some() {
            // initializer_list
            if self.match_next(&Token::LeftBrace).is_some() {
                let mut elements = vec![];
                while let Some(init) = self.initializer() {
                    match init {
                        Ok(init) => elements.push(init),
                        x => return Some(x),
                    }
                }
                self.expect(Token::RightBrace);
                Some(Ok(Initializer::InitializerList(elements)))
            } else {
                // assignment_expr
                Some(Ok(Initializer::Scalar(self.parse_expr())))
            }
        } else {
            None
        }
    }
    fn parse_expr(&mut self) -> Expr {
        // TODO: oh honey
        self.next_token();
        Expr {
            expr: ExprType::Literal(Token::Int(10)),
            ctype: Type::Int(true),
            lval: false,
            constexpr: true,
            location: Default::default(),
        }
    }
=======
>>>>>>> f5581671
}

#[inline]
/* the reason this is such a mess (instead of just putting everything into
 * the hashmap, which would be much simpler logic) is so we have a Location
 * to go with every error
 * INVARIANT: keyword has not been seen before (i.e. not a duplicate)
 */
fn declaration_specifier(
    keyword: Keyword,
    storage_class: &mut Option<StorageClass>,
    qualifiers: &mut Qualifiers,
    ctype: &mut Option<Type>,
    signed: &mut Option<bool>,
    errors: &mut Vec<Locatable<String>>,
    location: Location,
) {
    // we use `if` instead of `qualifiers.x = keyword == y` because
    // we don't want to reset it if it's already true
    if keyword == Keyword::Const {
        qualifiers.c_const = true;
    } else if keyword == Keyword::Volatile {
        qualifiers.volatile = true;
    } else if keyword == Keyword::Signed || keyword == Keyword::Unsigned {
        if *ctype == Some(Type::Float) || *ctype == Some(Type::Double) {
            errors.push(Locatable {
                data: format!(
                    "invalid modifier '{}' for '{}'",
                    keyword,
                    ctype.as_ref().unwrap()
                ),
                location: location.clone(),
            });
        }
        if *signed == None {
            *signed = Some(keyword == Keyword::Signed);
        } else {
            errors.push(Locatable {
                data: "types cannot be both signed and unsigned".to_string(),
                location,
            });
        }
    } else if let Ok(sc) = StorageClass::try_from(keyword) {
        if *storage_class == None {
            *storage_class = Some(sc);
        } else {
            errors.push(Locatable {
                data: format!(
                    "multiple storage classes in declaration \
                     ('{}' and '{}')",
                    storage_class.unwrap(),
                    sc
                ),
                location,
            });
        }
    } else if keyword == Keyword::Float || keyword == Keyword::Double {
        if *signed != None {
            let s = if signed.unwrap() {
                "signed"
            } else {
                "unsigned"
            };
            errors.push(Locatable {
                data: format!("invalid modifier '{}' for '{}'", s, keyword),
                location,
            });
        } else {
            match ctype {
                None => {}
                Some(Type::Long(_)) if keyword == Keyword::Double => {}
                Some(x) => errors.push(Locatable {
                    data: format!("cannot combine '{}' with '{}'", keyword, x),
                    location,
                }),
            }
            *ctype = Some(Type::try_from(keyword).unwrap());
        }
    } else if keyword == Keyword::Void {
        match ctype {
            Some(x) => errors.push(Locatable {
                data: format!("cannot combine 'void' with '{}'", x),
                location,
            }),
            None => *ctype = Some(Type::Void),
        }
    // if we get this far, keyword is an int type (char - long)
    } else if keyword == Keyword::Int {
        match ctype {
            Some(Type::Char(_)) | Some(Type::Short(_)) | Some(Type::Long(_))
            | Some(Type::Int(_)) => {}
            Some(x) => errors.push(Locatable {
                data: format!("cannot combine 'int' with '{}'", x),
                location,
            }),
            None => *ctype = Some(Type::Int(true)),
        }
    } else {
        match ctype {
            None | Some(Type::Int(_)) => {
                *ctype = Some(
                    Type::try_from(keyword)
                        .expect("keyword should be an integer or integer modifier"),
                )
            }
            Some(x) => errors.push(Locatable {
                data: format!("cannot combine '{}' modifier with type '{}'", keyword, x),
                location,
            }),
        }
    }
}

impl Keyword {
    fn is_qualifier(self) -> bool {
        self == Keyword::Const || self == Keyword::Volatile
    }
    fn is_storage_class(self) -> bool {
        StorageClass::try_from(self).is_ok()
    }
    // TODO: catch structs, enums, and typedefs
    pub fn is_decl_specifier(self) -> bool {
        use Keyword::*;
        match self {
            Unsigned | Signed | Void | Bool | Char | Short | Int | Long | Float | Double
            | Extern | Static | Auto | Register | Const | Volatile => true,
            _ => false,
        }
    }
}

impl TryFrom<Keyword> for Type {
    type Error = ();
    fn try_from(keyword: Keyword) -> Result<Type, ()> {
        use Type::*;
        match keyword {
            Keyword::Void => Ok(Void),
            Keyword::Bool => Ok(Bool),
            Keyword::Char => Ok(Char(true)),
            Keyword::Short => Ok(Short(true)),
            Keyword::Int => Ok(Int(true)),
            Keyword::Long => Ok(Long(true)),
            Keyword::Float => Ok(Float),
            Keyword::Double => Ok(Double),
            _ => Err(()),
        }
    }
}

impl Declarator {
    fn id(&self) -> Option<Locatable<String>> {
        match &self.current {
            DeclaratorType::Id(id, location) => Some(Locatable {
                data: id.clone(),
                location: location.clone(),
            }),
            _ => match &self.next {
                None => None,
                Some(x) => x.id(),
            },
        }
    }
    // `current` should be only a base type, i.e. something returned by type_specifiers
    fn parse_type(
        self,
        mut current: Type,
        location: &Location, // only used for abstract parameters
    ) -> Result<(Option<Locatable<String>>, Type), Locatable<String>> {
        use DeclaratorType::*;
        // TODO(July 2019): make this one call when rust 1.36 comes out
        let mut declarator = Some(self);
        let mut identifier = None;
        while let Some(decl) = declarator {
            current = match decl.current {
                Id(id, location) => {
                    identifier = Some(Locatable { data: id, location });
                    current
                }
                Pointer(quals) => Type::Pointer(Box::new(current), quals),
                Array(arr_type) => match current {
                    Type::Function(_) => {
                        let Locatable {
                            data: name,
                            location,
                        } = identifier.unwrap_or_else(|| Locatable {
                            location: location.clone(),
                            data: "a".to_string(),
                        });
                        return Err(Locatable {
                            data: format!(
                                "array cannot contain function type '{}'. \
                                 help: try array of pointer to function: (*{}[])()",
                                current, name
                            ),
                            location,
                        });
                    }
                    _ => Type::Array(Box::new(current), arr_type),
                },
                Function(func_decl) => match current {
                    Type::Function(_) | Type::Array(_, _) => {
                        let func = mem::discriminant(&current)
                            == mem::discriminant(&Type::Function(FunctionType {
                                varargs: false,
                                return_type: Box::new(Type::Int(true)),
                                params: vec![],
                            }));
                        let Locatable {
                            data: name,
                            location,
                        } = identifier.unwrap_or_else(|| Locatable {
                            location: location.clone(),
                            data: "f".to_string(),
                        });
                        let (typename, help) = if func {
                            ("function", format!("(*{}())()", name))
                        } else {
                            ("array", format!("*{}()", name))
                        };
                        return Err(Locatable {
                            data: format!(
                                "functions cannot return {} type '{}'. \
                                 help: try returning a pointer instead: {}",
                                typename, current, help,
                            ),
                            location,
                        });
                    }
                    _ => Type::Function(FunctionType {
                        return_type: Box::new(current),
                        params: func_decl.params.into_iter().map(|x| x.data).collect(),
                        varargs: func_decl.varargs,
                    }),
                },
            };
            declarator = decl.next.map(|x| *x);
        }
        Ok((identifier, current))
    }
}

#[derive(Clone, Debug)]
enum DeclaratorType {
    Id(String, Location),
    Pointer(Qualifiers),
    Array(ArrayType),
    Function(FunctionDeclarator),
    // enums, unions, structs, and typedefs can't appear in declarators
}

#[derive(Clone, Debug)]
struct FunctionDeclarator {
    params: Vec<Locatable<Symbol>>,
    varargs: bool,
}

#[derive(Clone, Debug)]
struct Declarator {
    current: DeclaratorType,
    next: Option<Box<Declarator>>,
}

#[cfg(test)]
mod tests {
    use crate::data::{
        ArrayType, Expr, ExprType, FunctionType, Qualifiers, Stmt, Symbol, Token,
        Type::{self, *},
    };
    use crate::parse::tests::{match_all, match_data, parse, parse_all, ParseType};
    use std::boxed::Box;

    fn match_type(lexed: Option<ParseType>, given_type: Type) -> bool {
        match_data(lexed, |data| match data {
            Stmt::Declaration(symbol, _) => symbol.ctype == given_type,
            _ => false,
        })
    }
    #[test]
    fn test_decl_specifiers() {
        assert!(match_type(parse("char i;"), Type::Char(true)));
        assert!(match_type(parse("unsigned char i;"), Type::Char(false)));
        assert!(match_type(parse("signed short i;"), Type::Short(true)));
        assert!(match_type(parse("unsigned short i;"), Type::Short(false)));
        assert!(match_type(parse("long i;"), Type::Long(true)));
        assert!(match_type(parse("long long i;"), Type::Long(true)));
        assert!(match_type(parse("long unsigned i;"), Type::Long(false)));
        assert!(match_type(parse("int i;"), Type::Int(true)));
        assert!(match_type(parse("signed i;"), Type::Int(true)));
        assert!(match_type(parse("unsigned i;"), Type::Int(false)));
        assert!(match_type(parse("float f;"), Type::Float));
        assert!(match_type(parse("double d;"), Type::Double));
        assert!(match_type(parse("long double d;"), Type::Double));
        assert!(match_type(
            parse("void f();"),
            Type::Function(FunctionType {
                return_type: Box::new(Type::Void),
                params: vec![],
                varargs: false
            })
        ));
        assert!(match_type(parse("const volatile int f;"), Type::Int(true)));
    }
    #[test]
    fn test_bad_decl_specs() {
        assert!(parse("int;").is_none());
        assert!(parse("char char i;").unwrap().is_err());
        assert!(parse("char long i;").unwrap().is_err());
        assert!(parse("long char i;").unwrap().is_err());
        assert!(parse("float char i;").unwrap().is_err());
        assert!(parse("float double i;").unwrap().is_err());
        assert!(parse("double double i;").unwrap().is_err());
        assert!(parse("double unsigned i;").unwrap().is_err());
        assert!(parse("short double i;").unwrap().is_err());
        assert!(parse("int void i;").unwrap().is_err());
        assert!(parse("void int i;").unwrap().is_err());
        // default to int if we don't have a type
        // don't panic if we see duplicate specifiers
        assert!(match_type(parse("unsigned unsigned i;"), Type::Int(false)));
        assert!(match_type(parse("extern extern i;"), Type::Int(true)));
        assert!(match_type(parse("const const i;"), Type::Int(true)));
        assert!(match_type(parse("const volatile i;"), Type::Int(true)));
    }
    #[test]
    fn test_arrays() {
        assert!(match_type(
            parse("int a[];"),
            Array(Box::new(Int(true)), ArrayType::Unbounded)
        ));
        assert!(match_type(
            parse("unsigned a[];"),
            Array(Box::new(Int(false)), ArrayType::Unbounded)
        ));
        assert!(match_type(
            parse("_Bool a[][][];"),
            Array(
                Box::new(Array(
                    Box::new(Array(Box::new(Bool), ArrayType::Unbounded)),
                    ArrayType::Unbounded
                )),
                ArrayType::Unbounded
            )
        ));
    }
    #[test]
    fn test_pointers() {
        assert!(match_type(
            parse("void *a;"),
            Pointer(Box::new(Void), Default::default())
        ));
        assert!(match_type(
            parse("float *const a;"),
            Pointer(Box::new(Float), Qualifiers::CONST)
        ));
        // cdecl: declare a as const pointer to volatile pointer to double
        assert!(match_type(
            parse("double *volatile *const a;"),
            Pointer(
                Box::new(Pointer(Box::new(Double), Qualifiers::VOLATILE)),
                Qualifiers::CONST
            )
        ));
        assert!(match_type(
            parse("_Bool *volatile const a;"),
            Pointer(Box::new(Bool), Qualifiers::CONST_VOLATILE)
        ));
        assert!(match_type(
            parse("char (*(*f));"),
            Pointer(
                Box::new(Pointer(Box::new(Char(true)), Qualifiers::NONE)),
                Qualifiers::NONE
            )
        ));
    }
    #[test]
    fn test_pointers_and_arrays() {
        // cdecl: declare foo as array 10 of pointer to pointer to char
        assert!(match_type(
            parse("char **foo[];"),
            Array(
                Box::new(Pointer(
                    Box::new(Pointer(Box::new(Char(true)), Default::default(),)),
                    Default::default()
                )),
                ArrayType::Unbounded,
            )
        ));
        // cdecl: declare foo as pointer to pointer to array 10 of int
        assert!(match_type(
            parse("int (**foo)[];"),
            Pointer(
                Box::new(Pointer(
                    Box::new(Array(Box::new(Int(true)), ArrayType::Unbounded)),
                    Default::default()
                )),
                Default::default()
            )
        ));
    }
    #[test]
    fn test_functions() {
        assert!(match_type(
            parse("void *f();"),
            Function(FunctionType {
                return_type: Box::new(Pointer(Box::new(Type::Void), Default::default())),
                params: vec![],
                varargs: false,
            })
        ));
        // cdecl: declare i as pointer to function returning int;
        assert!(match_type(
            parse("int (*i)();"),
            Pointer(
                Box::new(Function(FunctionType {
                    return_type: Box::new(Int(true)),
                    params: vec![],
                    varargs: false,
                })),
                Qualifiers::NONE
            )
        ));
        // cdecl: declare i as pointer to function (int, char, float) returning int
        assert!(match_type(
            parse("int (*i)(int, char, float);"),
            Pointer(
                Box::new(Function(FunctionType {
                    return_type: Box::new(Int(true)),
                    params: vec![
                        Symbol {
                            id: Default::default(),
                            ctype: Int(true),
                            qualifiers: Default::default(),
                            storage_class: Default::default()
                        },
                        Symbol {
                            id: Default::default(),
                            ctype: Char(true),
                            qualifiers: Default::default(),
                            storage_class: Default::default()
                        },
                        Symbol {
                            id: Default::default(),
                            ctype: Float,
                            qualifiers: Default::default(),
                            storage_class: Default::default()
                        }
                    ],
                    varargs: false,
                })),
                Qualifiers::NONE
            )
        ));
        // cdecl: declare i as pointer to function (pointer to function returning int) returning int
        assert!(match_type(
            parse("int (*i)(int (*f)());"),
            Pointer(
                Box::new(Function(FunctionType {
                    return_type: Box::new(Int(true)),
                    params: vec![Symbol {
                        id: "f".to_string(),
                        ctype: Pointer(
                            Box::new(Function(FunctionType {
                                return_type: Box::new(Int(true)),
                                params: vec![],
                                varargs: false
                            })),
                            Default::default()
                        ),
                        qualifiers: Default::default(),
                        storage_class: Default::default(),
                    }],
                    varargs: false,
                }),),
                Default::default()
            )
        ));
        assert!(match_type(
            parse("int f(int, ...);"),
            Function(FunctionType {
                return_type: Box::new(Int(true)),
                params: vec![Symbol {
                    id: Default::default(),
                    ctype: Int(true),
                    qualifiers: Default::default(),
                    storage_class: Default::default()
                }],
                varargs: true,
            })
        ));
    }
    #[test]
    fn test_complex() {
        // cdecl: declare bar as const pointer to array 10 of pointer to function (int) returning const pointer to char
        assert!(match_type(
            parse("char * const (*(* const bar)[])(int );"),
            Pointer(
                Box::new(Array(
                    Box::new(Pointer(
                        Box::new(Function(FunctionType {
                            return_type: Box::new(Pointer(Box::new(Char(true)), Qualifiers::CONST)),
                            params: vec![Symbol {
                                ctype: Int(true),
                                storage_class: Default::default(),
                                id: String::new(),
                                qualifiers: Qualifiers::NONE,
                            }],
                            varargs: false,
                        })),
                        Qualifiers::NONE
                    )),
                    ArrayType::Unbounded,
                )),
                Qualifiers::CONST
            )
        ));
        // cdecl: declare foo as pointer to function (void) returning pointer to array 3 of int
        assert!(match_type(
            parse("int (*(*foo)(void))[];"),
            Pointer(
                Box::new(Function(FunctionType {
                    return_type: Box::new(Pointer(
                        Box::new(Array(Box::new(Int(true)), ArrayType::Unbounded)),
                        Default::default()
                    )),
                    params: vec![Symbol {
                        ctype: Void,
                        storage_class: Default::default(),
                        id: Default::default(),
                        qualifiers: Default::default(),
                    }],
                    varargs: false,
                })),
                Default::default()
            )
        ));
        // cdecl: declare bar as volatile pointer to array 64 of const int
        assert!(match_type(
            parse("const int (* volatile bar)[];"),
            Pointer(
                Box::new(Array(Box::new(Int(true)), ArrayType::Unbounded)),
                Qualifiers::VOLATILE
            )
        ));
        // cdecl: declare x as function returning pointer to array 5 of pointer to function returning char
        assert!(match_type(
            parse("char (*(*x())[])();"),
            Function(FunctionType {
                return_type: Box::new(Pointer(
                    Box::new(Array(
                        Box::new(Pointer(
                            Box::new(Function(FunctionType {
                                return_type: Box::new(Char(true)),
                                params: vec![],
                                varargs: false,
                            })),
                            Default::default()
                        )),
                        ArrayType::Unbounded
                    )),
                    Default::default()
                )),
                params: vec![],
                varargs: false,
            })
        ));
    }
    #[test]
    fn test_multiple() {
        let parsed = parse_all("int i, j, k;");
        assert!(parsed.len() == 3);
        assert!(match_all(parsed.into_iter(), |i| match i {
            Stmt::Declaration(symbol, _) => symbol.ctype == Type::Int(true),
            _ => false,
        }));
        let mut parsed = parse_all("char *p, c, **pp, f();");
        assert!(parsed.len() == 4);
        assert!(match_type(
            Some(parsed.remove(0)),
            Type::Pointer(Box::new(Type::Char(true)), Default::default())
        ));
        assert!(match_type(Some(parsed.remove(0)), Type::Char(true)));
        assert!(match_type(
            Some(parsed.remove(0)),
            Type::Pointer(
                Box::new(Type::Pointer(
                    Box::new(Type::Char(true)),
                    Default::default()
                )),
                Default::default()
            )
        ));
        assert!(match_type(
            Some(parsed.remove(0)),
            Type::Function(FunctionType {
                params: vec![],
                return_type: Box::new(Type::Char(true)),
                varargs: false,
            })
        ));
    }
    #[test]
    fn test_decl_errors() {
        // no semicolon
        assert!(parse("int").unwrap().is_err());
        assert!(parse("int i").unwrap().is_err());
        // type error: cannot have array of functions or function returning array
        assert!(parse("int f()[];").unwrap().is_err());
        assert!(parse("int f[]();").unwrap().is_err());
        assert!(parse("int f()();").unwrap().is_err());
        // TODO: the error for this is wrong and will be until I implement parse_expr()
        assert!(parse("int (*f)[;").unwrap().is_err());
    }
}<|MERGE_RESOLUTION|>--- conflicted
+++ resolved
@@ -5,13 +5,8 @@
 
 use super::{Lexeme, Parser};
 use crate::data::{
-<<<<<<< HEAD
     ArrayType, Expr, ExprType, FunctionType, Initializer, Keyword, Locatable, Location, Qualifiers,
     Stmt, StorageClass, Symbol, Token, Type,
-=======
-    ArrayType, FunctionType, Keyword, Locatable, Location, Qualifiers, Stmt, StorageClass, Symbol,
-    Token, Type,
->>>>>>> f5581671
 };
 use crate::utils::warn;
 
@@ -24,22 +19,14 @@
      * before each function.
      */
 
-<<<<<<< HEAD
-=======
-    // TODO: type_name
->>>>>>> f5581671
     /// type_name
     ///     : specifier_qualifier_list
     ///     | specifier_qualifier_list abstract_declarator
     ///     ;
-<<<<<<< HEAD
     ///
     /// where specifier_qualifier_list: (type_specifier | type_qualifier)+
-    pub fn type_name(
-        &mut self,
-        keyword: Keyword,
-    ) -> Result<Locatable<(Type, Qualifiers)>, Locatable<String>> {
-        let (sc, qualifiers, ctype) = self.declaration_specifiers(keyword)?;
+    pub fn type_name(&mut self) -> Result<Locatable<(Type, Qualifiers)>, Locatable<String>> {
+        let (sc, qualifiers, ctype) = self.declaration_specifiers()?;
         if sc != StorageClass::Auto {
             return Err(Locatable {
                 // TODO
@@ -69,10 +56,6 @@
             location: self.last_location.as_ref().unwrap().clone(),
             data: (ctype, qualifiers),
         })
-=======
-    pub fn type_name(&mut self) -> Result<Locatable<Type>, Locatable<String>> {
-        unimplemented!("need to add specifier_qualifier_list, should be as easy as adding a flag to disallow storage classes");
->>>>>>> f5581671
     }
 
     /* NOTE: there's some fishiness here. Declarations can have multiple variables,
@@ -80,52 +63,12 @@
      * We push all but one declaration into the 'pending' vector
      * and return the last.
      */
-    pub fn declaration(
-        &mut self,
-        start: Keyword,
-    ) -> Option<Result<Locatable<Stmt>, Locatable<String>>> {
-        let (sc, qualifiers, ctype) = match self.declaration_specifiers(start) {
+    pub fn declaration(&mut self) -> Option<Result<Locatable<Stmt>, Locatable<String>>> {
+        let (sc, qualifiers, ctype) = match self.declaration_specifiers() {
             Err(x) => return Some(Err(x)),
             Ok(x) => x,
         };
-<<<<<<< HEAD
         if self.match_next(&Token::Semicolon).is_some() {
-=======
-        while self.match_next(&Token::Semicolon).is_none() {
-            // declarator: Result<Declarator, Locatable<String>>
-            match self.declarator(false) {
-                Ok(Some(decl)) => {
-                    let (id, ctype) = decl.parse_type(ctype.clone());
-                    let Locatable { location, data } = id.unwrap();
-                    self.pending.push_back(Locatable {
-                        location,
-                        data: Ok(Stmt::Declaration(Symbol {
-                            storage_class: sc,
-                            qualifiers: qualifiers.clone(),
-                            ctype,
-                            id: data,
-                        })),
-                    });
-                }
-                Ok(None) => panic!(
-                    "declarator should never return None when called with allow_abstract: false"
-                ),
-                Err(err) => {
-                    self.pending.push_back(Locatable {
-                        location: err.location,
-                        data: Err(err.data),
-                    });
-                }
-            }
-            if self.match_next(&Token::Comma).is_none() {
-                self.expect(Token::Semicolon);
-                break;
-            }
-        }
-        // this is empty when we had specifiers without identifiers
-        // e.g. `int;`
-        self.pending.pop_front().or_else(|| {
->>>>>>> f5581671
             warn(
                 "declaration does not declare anything",
                 self.next_location(),
@@ -164,15 +107,11 @@
             ctype,
             id: id.data,
         };
-        let init = if let Some(init) = self.initializer() {
-            match init? {
-                Initializer::CompoundStatement(stmts) => unimplemented!(),
-                Initializer::InitializerList(list) => unimplemented!(),
-                Initializer::Scalar(expr) => unimplemented!(),
-            }
-        } else {
-            None
-        };
+        let init = self.initializer()?.map(|init| match init {
+            Initializer::CompoundStatement(stmts) => unimplemented!(),
+            Initializer::InitializerList(list) => unimplemented!(),
+            Initializer::Scalar(expr) => unimplemented!(),
+        });
         Ok(Locatable {
             data: Stmt::Declaration(Box::new(symbol), init),
             location: id.location,
@@ -195,35 +134,23 @@
      */
     fn declaration_specifiers(
         &mut self,
-        start: Keyword,
     ) -> Result<(StorageClass, Qualifiers, Type), Locatable<String>> {
         // TODO: initialization is a mess
         let mut keywords = HashSet::new();
-        keywords.insert(start);
-        let mut storage_class = StorageClass::try_from(start).ok();
-        let mut qualifiers = Qualifiers {
-            c_const: start == Keyword::Const,
-            volatile: start == Keyword::Volatile,
-        };
-        let mut ctype = Type::try_from(start).ok();
-        let mut signed = if start == Keyword::Signed {
-            Some(true)
-        } else if start == Keyword::Unsigned {
-            Some(false)
-        } else {
-            None
-        };
+        let mut storage_class = None;
+        let mut qualifiers = Qualifiers::NONE;
+        let mut ctype = None;
+        let mut signed = None;
         let mut errors = vec![];
         // unsigned const int
-        while let Some(Token::Keyword(keyword)) = self.peek_token() {
-            if !keyword.is_decl_specifier() {
-                break;
-            }
-            let Locatable {
-                location,
-                data: keyword,
-            } = self.next_token().unwrap();
-            let keyword = Self::expect_keyword(keyword);
+        while let Some(locatable) = self.next_token() {
+            let (location, keyword) = match locatable.data {
+                Token::Keyword(k) if k.is_decl_specifier() => (locatable.location, k),
+                _ => {
+                    self.unput(Some(locatable));
+                    break;
+                }
+            };
             if keywords.insert(keyword) {
                 declaration_specifier(
                     keyword,
@@ -309,13 +236,9 @@
      *
      */
     fn parameter_type_list(&mut self) -> Result<DeclaratorType, Locatable<String>> {
-        self.expect(Token::LeftParen);
+        let start = self.expect(Token::LeftParen);
         let mut params = vec![];
-<<<<<<< HEAD
-        let mut errs: VecDeque<Result<_, Locatable<String>>> = VecDeque::new();
-=======
         let mut errs = VecDeque::new();
->>>>>>> f5581671
         if self.match_next(&Token::RightParen).is_some() {
             return Ok(DeclaratorType::Function(FunctionDeclarator {
                 params,
@@ -337,25 +260,7 @@
                     varargs: true,
                 }));
             }
-            let (start, location) = match self.peek_token() {
-                Some(Token::Keyword(k)) if k.is_decl_specifier() => {
-                    let next = self.next_token().unwrap();
-                    (Self::expect_keyword(next.data), next.location)
-                }
-                _ => {
-                    errs.push_back(Err(Locatable {
-                        location: self.next_location().clone(),
-                        data: "function parameters require types".to_string(),
-                    }));
-                    (Keyword::Int, self.next_location().clone())
-                }
-            };
-            // TODO: handle errors
-            let (sc, quals, param_type) = self.declaration_specifiers(start).unwrap_or((
-                Default::default(),
-                Default::default(),
-                Type::Int(true),
-            ));
+            let (sc, quals, param_type) = self.declaration_specifiers()?;
             // true: allow abstract_declarators
             let declarator = match self.declarator(true) {
                 Err(x) => {
@@ -364,15 +269,13 @@
                 }
                 Ok(declarator) => declarator,
             };
-            // NOTE: we are more liberal here than gcc or clang,
-            // we allow `int f(auto int);`
             if sc != StorageClass::Auto {
                 errs.push_back(Err(Locatable {
-                    location, // TODO: use the location of 'start',
+                    location: self.last_location.as_ref().unwrap().clone(),
                     data: format!(
                         "cannot specify storage class '{}' for {}",
                         sc,
-                        if let Some(decl) = declarator {
+                        if let Some(ref decl) = declarator {
                             if let Some(ref name) = decl.id() {
                                 format!("parameter {}", name.data)
                             } else {
@@ -383,13 +286,14 @@
                         }
                     ),
                 }));
-            } else if let Some(decl) = declarator {
+            }
+            if let Some(decl) = declarator {
                 let (id, ctype) = decl.parse_type(
                     param_type,
                     &self
                         .last_location
                         .as_ref()
-                        .expect("If we see a token, there should be at least one stored locaiton"),
+                        .expect("If we see a token, there should be at least one stored location"),
                 )?;
                 // I will probably regret this in the future
                 // default() for String is "",
@@ -666,7 +570,6 @@
             })
         }
     }
-<<<<<<< HEAD
     /// initializer
     ///     : assignment_expr
     ///     | '{' initializer_list ','? '}'
@@ -683,46 +586,29 @@
     ///
     /// We also catch function bodies here, which normally aren't allowed in initializers; we
     /// have some custom logic in init_declarator to deal with it
-    fn initializer(&mut self) -> Option<Result<Initializer, Locatable<String>>> {
+    fn initializer(&mut self) -> Result<Option<Initializer>, Locatable<String>> {
         if self.peek_token() == Some(&Token::LeftBrace) {
             // function body
-            match self.compound_statement() {
-                Err(err) => Some(Err(err)),
-                Ok(stmt) => Some(Ok(Initializer::CompoundStatement(stmt))),
-            }
+            Ok(Some(Initializer::CompoundStatement(
+                self.compound_statement()?,
+            )))
         } else if self.match_next(&Token::Equal).is_some() {
             // initializer_list
             if self.match_next(&Token::LeftBrace).is_some() {
                 let mut elements = vec![];
-                while let Some(init) = self.initializer() {
-                    match init {
-                        Ok(init) => elements.push(init),
-                        x => return Some(x),
-                    }
+                while let Some(init) = self.initializer()? {
+                    elements.push(init);
                 }
                 self.expect(Token::RightBrace);
-                Some(Ok(Initializer::InitializerList(elements)))
+                Ok(Some(Initializer::InitializerList(elements)))
             } else {
                 // assignment_expr
-                Some(Ok(Initializer::Scalar(self.parse_expr())))
+                Ok(Some(Initializer::Scalar(self.expr()?)))
             }
         } else {
-            None
-        }
-    }
-    fn parse_expr(&mut self) -> Expr {
-        // TODO: oh honey
-        self.next_token();
-        Expr {
-            expr: ExprType::Literal(Token::Int(10)),
-            ctype: Type::Int(true),
-            lval: false,
-            constexpr: true,
-            location: Default::default(),
-        }
-    }
-=======
->>>>>>> f5581671
+            Ok(None)
+        }
+    }
 }
 
 #[inline]
