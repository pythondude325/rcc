mod decl;
<<<<<<< HEAD
mod stmt;
=======
mod expr;
>>>>>>> f5581671

use std::collections::VecDeque;
use std::iter::Iterator;
use std::mem;

use crate::data::{Keyword, Locatable, Location, Scope, Stmt, Token};
use crate::utils::error;

type Lexeme = Locatable<Result<Token, String>>;

#[derive(Debug)]
pub struct Parser<I: Iterator<Item = Lexeme>> {
    // the variables that have been declared
    scope: Scope,
    // we iterate lazily over the tokens, so if we have a program that's mostly valid but
    // breaks at the end, we don't only show lex errors
    tokens: I,
    // VecDeque supports pop_front with reasonable efficiency
    // this is useful because errors are FIFO
    pending: VecDeque<Result<Locatable<Stmt>, Locatable<String>>>,
    // in case we get to the end of the file and want to show an error
    // TODO: are we sure this should be optional?
    last_location: Option<Location>,
    // the last token we saw from the Lexer
    current: Option<Locatable<Token>>,
    // TODO: are we sure we need 2 tokens of lookahead?
    // this was put here for declarations, so we know the difference between
    // int (*x) and int (int), but there's probably a workaround
    next: Option<Locatable<Token>>,
}

impl<I> Parser<I>
where
    I: Iterator<Item = Lexeme>,
{
    pub fn new(iter: I) -> Self {
        Parser {
            scope: Default::default(),
            tokens: iter,
            pending: Default::default(),
            last_location: None,
            current: None,
            next: None,
        }
    }
}

impl<I: Iterator<Item = Lexeme>> Iterator for Parser<I> {
    type Item = Result<Locatable<Stmt>, Locatable<String>>;
    /// translation_unit
    /// : external_declaration
    /// | translation_unit external_declaration
    /// ;
    ///
    /// external_declaration
    /// : function_definition
    /// | declaration
    /// ;
    ///
    /// function_definition
    /// : declarator compound_statement
    /// | declaration_specifiers declarator compound_statement
    /// ;
    fn next(&mut self) -> Option<Self::Item> {
        self.pending.pop_front().or_else(|| {
            let Locatable {
                data: lexed,
                location,
            } = self.next_token()?;
            match lexed {
                // NOTE: we do not allow implicit int
                // https://stackoverflow.com/questions/11064292
<<<<<<< HEAD
                Token::Keyword(t) if t.is_decl_specifier() => self.declaration(t),
                _ => Some(Err(Locatable {
                    data: "not handled".to_string(),
=======
                Token::Keyword(t) if t.is_decl_specifier() => {
                    let decl = self.declaration(t)?;
                    if let Ok(Stmt::Declaration(symbol)) = &decl.data {
                        if self.scope.insert(symbol.clone()).is_some() {
                            return Some(Locatable {
                                location,
                                data: Err(format!("redefinition of '{}'", symbol.id)),
                            });
                        }
                    }
                    Some(decl)
                }
                _ => Some(Locatable {
                    data: Err("not handled".to_string()),
>>>>>>> f5581671
                    location,
                })),
            }
        })
    }
}

impl<I: Iterator<Item = Lexeme>> Parser<I> {
    /* utility functions */
    // don't use this, use next_token instead
    fn __impl_next_token(&mut self) -> Option<Locatable<Token>> {
        match self.tokens.next() {
<<<<<<< HEAD
            Some(x) => match x.data {
                Ok(token) => {
                    self.last_location = Some(x.location.clone());
                    Some(Locatable {
                        location: x.location,
                        data: token,
                    })
                }
                Err(err) => {
                    error(&err, &x.location);
                    self.last_location = Some(x.location);
                    self.__impl_next_token()
                }
            },
            None => None,
=======
            Some(Locatable {
                data: Ok(token),
                location,
            }) => {
                self.last_location = Some(location.clone());
                Some(Locatable {
                    data: token,
                    location,
                })
            }
            None => None,
            Some(Locatable {
                data: Err(err),
                location,
            }) => {
                error(&err, &location);
                self.last_location = Some(location);
                self.__impl_next_token()
            }
>>>>>>> f5581671
        }
    }
    fn next_token(&mut self) -> Option<Locatable<Token>> {
        if self.current.is_some() {
            let tmp = mem::replace(&mut self.next, None);
            mem::replace(&mut self.current, tmp)
        } else {
            self.__impl_next_token()
        }
    }
    fn peek_token(&mut self) -> Option<&Token> {
        if self.current.is_none() {
            self.current = mem::replace(&mut self.next, None).or_else(|| self.next_token());
        }
        // NOTE: we can't just use self.current.map(|x| x.data) because of lifetimes
        match &self.current {
            Some(x) => Some(&x.data),
            None => None,
        }
    }
    // TODO: this is mostly copied from peek_token
    fn peek_next_token(&mut self) -> Option<&Token> {
        if self.next.is_none() {
            if self.current.is_none() {
                self.current = self.__impl_next_token();
            }
            self.next = self.__impl_next_token();
        }
        // NOTE: we can't just use self.current.map(|x| x.data) because of lifetimes
        match &self.next {
            Some(x) => Some(&x.data),
            None => None,
        }
    }
    fn next_location(&mut self) -> &Location {
        if self.peek_token().is_some() {
            &self.current.as_ref().unwrap().location
        } else {
            self.last_location
                .as_ref()
                .expect("can't call next_location on an empty file")
        }
    }
    fn match_next(&mut self, next: &Token) -> Option<Locatable<Token>> {
        self.match_any(&[next])
    }
    fn match_any(&mut self, choices: &[&Token]) -> Option<Locatable<Token>> {
        if let Some(data) = self.peek_token() {
            for token in choices {
                if *token == data {
                    return self.next_token();
                }
            }
            None
        } else {
            None
        }
    }
    /* WARNING: may panic
     * only use if you are SURE token is a keyword
     */
    fn expect_keyword(token: Token) -> Keyword {
        match token {
            Token::Keyword(k) => k,
            _ => panic!("peek should never be different from next"),
        }
    }
    fn expect(&mut self, next: Token) -> (bool, &Location) {
        match self.peek_token() {
            Some(data) if mem::discriminant(&next) == mem::discriminant(data) => {
                self.next_token();
                (
                    true,
                    self.last_location
                        .as_ref()
                        .expect("last_location should be set whenever next_token is called"),
                )
            }
            Some(data) => {
                let message = data.to_string();
                let location = self.next_location().clone();
                self.pending.push_back(Err(Locatable {
                    location,
                    data: format!("expected '{}', got '{}'", next, message),
                }));
                (false, self.next_location())
            }
            None => {
                let location = self
                    .last_location
                    .as_ref()
                    .expect("parser.expect cannot be called at start of program");
                self.pending.push_back(Err(Locatable {
                    location: location.clone(),
                    data: format!("expected '{}', got <end-of-file>", next),
                }));
                (false, location)
            }
        }
    }
    /// replace `self.current` with `item`
    /// replace `self.next` with `self.current`
    /// the previous value of `self.next` is lost
    fn unput(&mut self, item: Option<Locatable<Token>>) {
        let tmp = mem::replace(&mut self.current, item);
        mem::replace(&mut self.next, tmp);
    }
}

#[cfg(test)]
mod tests {
    use super::Parser;
    use crate::data::{Locatable, Stmt};
    use crate::lex::Lexer;

    pub type ParseType = Result<Locatable<Stmt>, Locatable<String>>;
    pub fn parse(input: &str) -> Option<ParseType> {
        let mut all = parse_all(input);
        match all.len() {
            0 => None,
            1 => Some(all.remove(0)),
            n => Some(Err(Locatable {
                location: match all.remove(1) {
                    Ok(x) => x.location,
                    Err(x) => x.location,
                },
                data: format!("Expected exactly one statement, got {}", n),
            })),
        }
    }
    #[inline]
    pub fn parse_all(input: &str) -> Vec<ParseType> {
        parser(input).collect()
    }
    #[inline]
    pub fn match_data<T>(lexed: Option<ParseType>, closure: T) -> bool
    where
        T: Fn(Stmt) -> bool,
    {
        match lexed {
            Some(Ok(stmt)) => closure(stmt.data),
            _ => false,
        }
    }
    #[inline]
<<<<<<< HEAD
    pub fn match_all<I, T>(mut lexed: I, closure: T) -> bool
=======
    pub fn match_all<I, T>(lexed: I, closure: T) -> bool
>>>>>>> f5581671
    where
        I: Iterator<Item = ParseType>,
        T: Fn(Stmt) -> bool,
    {
        lexed.all(|l| match l {
            Ok(stmt) => closure(stmt.data),
            _ => false,
        })
    }
    #[inline]
    fn parser(input: &str) -> Parser<Lexer> {
        Parser::new(Lexer::new("<test suite>".to_string(), input.chars()))
    }
    #[test]
    fn peek() {
        use crate::data::{Keyword, Token};
        let mut instance = parser("int a[(int)1];");
        assert!(instance.next_token().unwrap().data == Token::Keyword(Keyword::Int));
        assert!(instance.next_token().unwrap().data == Token::Id("a".to_string()));
        assert!(instance.peek_token() == Some(&Token::LeftBracket));
        assert!(instance.peek_next_token() == Some(&Token::LeftParen));
        assert!(instance.peek_token() == Some(&Token::LeftBracket));
        assert!(instance.next_token().unwrap().data == Token::LeftBracket);
        assert!(instance.next_token().unwrap().data == Token::LeftParen);
        assert!(instance.next_token().unwrap().data == Token::Keyword(Keyword::Int));
    }
    #[inline]
    pub fn parser(input: &str) -> Parser<Lexer> {
        Parser::new(Lexer::new("<test suite>".to_string(), input.chars()))
    }
    #[test]
    fn peek() {
        use crate::data::{Keyword, Token};
        let mut instance = parser("int a[(int)1];");
        assert!(instance.next_token().unwrap().data == Token::Keyword(Keyword::Int));
        assert!(instance.next_token().unwrap().data == Token::Id("a".to_string()));
        assert!(instance.peek_token() == Some(&Token::LeftBracket));
        assert!(instance.peek_next_token() == Some(&Token::LeftParen));
        assert!(instance.peek_token() == Some(&Token::LeftBracket));
        assert!(instance.next_token().unwrap().data == Token::LeftBracket);
        assert!(instance.next_token().unwrap().data == Token::LeftParen);
        assert!(instance.next_token().unwrap().data == Token::Keyword(Keyword::Int));
    }
    #[test]
    fn multiple_declaration() {
        let mut decls = parse_all("int a; int a;");
        assert!(decls.len() == 2);
        assert!(decls.pop().unwrap().data.is_err());
        assert!(decls.pop().unwrap().data.is_ok());
        let mut decls = parse_all("int a; char *a[];");
        assert!(decls.len() == 2);
        assert!(decls.pop().unwrap().data.is_err());
        assert!(decls.pop().unwrap().data.is_ok());
    }
}<|MERGE_RESOLUTION|>--- conflicted
+++ resolved
@@ -1,9 +1,6 @@
 mod decl;
-<<<<<<< HEAD
+mod expr;
 mod stmt;
-=======
-mod expr;
->>>>>>> f5581671
 
 use std::collections::VecDeque;
 use std::iter::Iterator;
@@ -69,34 +66,33 @@
     /// ;
     fn next(&mut self) -> Option<Self::Item> {
         self.pending.pop_front().or_else(|| {
-            let Locatable {
-                data: lexed,
-                location,
-            } = self.next_token()?;
-            match lexed {
+            let locatable = self.next_token()?;
+            match locatable.data {
                 // NOTE: we do not allow implicit int
                 // https://stackoverflow.com/questions/11064292
-<<<<<<< HEAD
-                Token::Keyword(t) if t.is_decl_specifier() => self.declaration(t),
+                Token::Keyword(t) if t.is_decl_specifier() => {
+                    self.unput(Some(locatable));
+                    let decl = match self.declaration() {
+                        Some(Ok(decl)) => decl,
+                        None => return self.next(),
+                        x => return x,
+                    };
+                    if let Stmt::Declaration(ref symbol, _) = decl.data {
+                        if self.scope.insert(*symbol.clone()).is_some() {
+                            Some(Err(Locatable {
+                                location: decl.location,
+                                data: format!("redefinition of '{}'", symbol.id),
+                            }))
+                        } else {
+                            Some(Ok(decl))
+                        }
+                    } else {
+                        panic!("expected parser::declaration to return a declaration");
+                    }
+                }
                 _ => Some(Err(Locatable {
                     data: "not handled".to_string(),
-=======
-                Token::Keyword(t) if t.is_decl_specifier() => {
-                    let decl = self.declaration(t)?;
-                    if let Ok(Stmt::Declaration(symbol)) = &decl.data {
-                        if self.scope.insert(symbol.clone()).is_some() {
-                            return Some(Locatable {
-                                location,
-                                data: Err(format!("redefinition of '{}'", symbol.id)),
-                            });
-                        }
-                    }
-                    Some(decl)
-                }
-                _ => Some(Locatable {
-                    data: Err("not handled".to_string()),
->>>>>>> f5581671
-                    location,
+                    location: locatable.location,
                 })),
             }
         })
@@ -108,7 +104,6 @@
     // don't use this, use next_token instead
     fn __impl_next_token(&mut self) -> Option<Locatable<Token>> {
         match self.tokens.next() {
-<<<<<<< HEAD
             Some(x) => match x.data {
                 Ok(token) => {
                     self.last_location = Some(x.location.clone());
@@ -124,27 +119,6 @@
                 }
             },
             None => None,
-=======
-            Some(Locatable {
-                data: Ok(token),
-                location,
-            }) => {
-                self.last_location = Some(location.clone());
-                Some(Locatable {
-                    data: token,
-                    location,
-                })
-            }
-            None => None,
-            Some(Locatable {
-                data: Err(err),
-                location,
-            }) => {
-                error(&err, &location);
-                self.last_location = Some(location);
-                self.__impl_next_token()
-            }
->>>>>>> f5581671
         }
     }
     fn next_token(&mut self) -> Option<Locatable<Token>> {
@@ -203,26 +177,9 @@
             None
         }
     }
-    /* WARNING: may panic
-     * only use if you are SURE token is a keyword
-     */
-    fn expect_keyword(token: Token) -> Keyword {
-        match token {
-            Token::Keyword(k) => k,
-            _ => panic!("peek should never be different from next"),
-        }
-    }
-    fn expect(&mut self, next: Token) -> (bool, &Location) {
+    fn expect(&mut self, next: Token) -> Option<Locatable<Token>> {
         match self.peek_token() {
-            Some(data) if mem::discriminant(&next) == mem::discriminant(data) => {
-                self.next_token();
-                (
-                    true,
-                    self.last_location
-                        .as_ref()
-                        .expect("last_location should be set whenever next_token is called"),
-                )
-            }
+            Some(data) if mem::discriminant(&next) == mem::discriminant(data) => self.next_token(),
             Some(data) => {
                 let message = data.to_string();
                 let location = self.next_location().clone();
@@ -230,18 +187,19 @@
                     location,
                     data: format!("expected '{}', got '{}'", next, message),
                 }));
-                (false, self.next_location())
+                None
             }
             None => {
                 let location = self
                     .last_location
                     .as_ref()
-                    .expect("parser.expect cannot be called at start of program");
+                    .expect("parser.expect cannot be called at start of program")
+                    .clone();
                 self.pending.push_back(Err(Locatable {
-                    location: location.clone(),
+                    location,
                     data: format!("expected '{}', got <end-of-file>", next),
                 }));
-                (false, location)
+                None
             }
         }
     }
@@ -290,11 +248,7 @@
         }
     }
     #[inline]
-<<<<<<< HEAD
     pub fn match_all<I, T>(mut lexed: I, closure: T) -> bool
-=======
-    pub fn match_all<I, T>(lexed: I, closure: T) -> bool
->>>>>>> f5581671
     where
         I: Iterator<Item = ParseType>,
         T: Fn(Stmt) -> bool,
@@ -305,7 +259,7 @@
         })
     }
     #[inline]
-    fn parser(input: &str) -> Parser<Lexer> {
+    pub fn parser(input: &str) -> Parser<Lexer> {
         Parser::new(Lexer::new("<test suite>".to_string(), input.chars()))
     }
     #[test]
@@ -321,32 +275,15 @@
         assert!(instance.next_token().unwrap().data == Token::LeftParen);
         assert!(instance.next_token().unwrap().data == Token::Keyword(Keyword::Int));
     }
-    #[inline]
-    pub fn parser(input: &str) -> Parser<Lexer> {
-        Parser::new(Lexer::new("<test suite>".to_string(), input.chars()))
-    }
-    #[test]
-    fn peek() {
-        use crate::data::{Keyword, Token};
-        let mut instance = parser("int a[(int)1];");
-        assert!(instance.next_token().unwrap().data == Token::Keyword(Keyword::Int));
-        assert!(instance.next_token().unwrap().data == Token::Id("a".to_string()));
-        assert!(instance.peek_token() == Some(&Token::LeftBracket));
-        assert!(instance.peek_next_token() == Some(&Token::LeftParen));
-        assert!(instance.peek_token() == Some(&Token::LeftBracket));
-        assert!(instance.next_token().unwrap().data == Token::LeftBracket);
-        assert!(instance.next_token().unwrap().data == Token::LeftParen);
-        assert!(instance.next_token().unwrap().data == Token::Keyword(Keyword::Int));
-    }
     #[test]
     fn multiple_declaration() {
         let mut decls = parse_all("int a; int a;");
         assert!(decls.len() == 2);
-        assert!(decls.pop().unwrap().data.is_err());
-        assert!(decls.pop().unwrap().data.is_ok());
+        assert!(decls.pop().unwrap().is_err());
+        assert!(decls.pop().unwrap().is_ok());
         let mut decls = parse_all("int a; char *a[];");
         assert!(decls.len() == 2);
-        assert!(decls.pop().unwrap().data.is_err());
-        assert!(decls.pop().unwrap().data.is_ok());
+        assert!(decls.pop().unwrap().is_err());
+        assert!(decls.pop().unwrap().is_ok());
     }
 }